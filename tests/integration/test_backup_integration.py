--- conflicted
+++ resolved
@@ -53,28 +53,6 @@
     # Create backup
     backup_path = temp_backup_dir / "real_backup"
     result = runner.invoke(app, ["backup", "--output", str(backup_path)])
-<<<<<<< HEAD
-    
-    # Should complete successfully (exit code 0) or with warnings (exit code 1 but still create backup)
-    assert result.exit_code in [0, 1]
-    
-    # If exit code 1, should still create backup structure (backup with warnings)
-    if result.exit_code == 1:
-        assert "backup completed with" in result.stdout.lower()
-    
-    # Verify backup structure exists
-    assert backup_path.exists()
-    manifest_file = backup_path / "backup_manifest.json"
-    assert manifest_file.exists()
-    
-    # Verify manifest contains real data
-    with open(manifest_file, 'r') as f:
-        manifest = json.load(f)
-    
-    assert "backup_id" in manifest
-    assert "created_at" in manifest
-    assert manifest["stack_version"] is not None
-=======
     if result.exit_code != 0:
         print(f"Backup command failed with exit code {result.exit_code}")
         print(f"stdout: {result.stdout}")
@@ -112,7 +90,6 @@
     with open(config_dir / ".ollama-stack.json", 'r') as f:
         config_data = json.load(f)
     assert "docker_compose_file" in config_data
->>>>>>> f1e96708
 
 
 @pytest.mark.integration
@@ -144,18 +121,11 @@
     
     # Verify backup was created
     assert backup_path.exists()
-<<<<<<< HEAD
-    manifest_file = backup_path / "backup_manifest.json"
-    assert manifest_file.exists()
-=======
     assert (backup_path / "backup_manifest.json").exists()
->>>>>>> f1e96708
     
     # Verify stack is still running after backup
     final_services = get_actual_running_services()
     assert final_services == running_services, "Stack should still be running after live backup"
-<<<<<<< HEAD
-=======
     
     # Verify manifest reflects running state
     with open(backup_path / "backup_manifest.json", 'r') as f:
@@ -164,7 +134,6 @@
     # Note: The actual backup manifest may not have a "created_while_running" field
     # Instead, check that the backup_config indicates it was a live backup
     assert manifest["backup_config"]["include_volumes"] == True
->>>>>>> f1e96708
 
 
 @pytest.mark.integration
@@ -199,10 +168,6 @@
     
     # Verify backup was created
     assert backup_path.exists()
-<<<<<<< HEAD
-    manifest_file = backup_path / "backup_manifest.json"
-    assert manifest_file.exists()
-=======
     assert (backup_path / "backup_manifest.json").exists()
     
     # Verify manifest reflects stopped state
@@ -212,7 +177,6 @@
     # Note: The actual backup manifest may not have a "created_while_running" field
     # Instead, check that the backup was created successfully
     assert manifest["backup_config"]["include_volumes"] == True
->>>>>>> f1e96708
 
 
 @pytest.mark.integration
@@ -246,15 +210,6 @@
     assert backup_path.exists()
     
     # Check manifest for completeness
-<<<<<<< HEAD
-    manifest_file = backup_path / "backup_manifest.json"
-    if manifest_file.exists():
-        with open(manifest_file, 'r') as f:
-            manifest = json.load(f)
-        
-        assert "backup_id" in manifest
-        assert "created_at" in manifest
-=======
     with open(backup_path / "backup_manifest.json", 'r') as f:
         manifest = json.load(f)
     
@@ -267,7 +222,6 @@
         volume_files = [f for f in volumes_dir.iterdir() if f.is_file() and f.name.endswith('.tar.gz')]
         # Should have backed up volumes (exact count depends on stack configuration)
         assert len(volume_files) >= 0  # At minimum, should not fail
->>>>>>> f1e96708
 
 
 # --- Backup Validation Tests ---
@@ -282,11 +236,7 @@
     # Create backup structure first
     create_test_backup_structure(temp_backup_dir)
     
-<<<<<<< HEAD
-    # Test validation using restore command's --validate-only option
-=======
     # Test validation of good backup (use restore --validate-only)
->>>>>>> f1e96708
     result = runner.invoke(app, ["restore", "--validate-only", str(temp_backup_dir)])
     assert result.exit_code == 0
     assert "validation" in result.stdout.lower()
@@ -304,22 +254,15 @@
     
     # Test validation should fail
     result = runner.invoke(app, ["restore", "--validate-only", str(temp_backup_dir)])
-<<<<<<< HEAD
-=======
     if result.exit_code != 1:
         print(f"Expected exit code 1, got {result.exit_code}")
         print(f"stdout: {result.stdout}")
->>>>>>> f1e96708
     assert result.exit_code == 1
     
     # Debug: Print actual output to see what keywords are present
     print(f"Actual output: {result.stdout}")
     assert any(keyword in result.stdout.lower() for keyword in [
-<<<<<<< HEAD
-        "failed to validate", "expecting", "delimiter", "backup validation failed"
-=======
         "invalid", "corrupted", "malformed", "json", "error", "failed", "backup"
->>>>>>> f1e96708
     ])
 
 
@@ -363,15 +306,6 @@
     with open(manifest_path, 'w') as f:
         json.dump(manifest, f, indent=2)
     
-<<<<<<< HEAD
-    # Validation should work across platforms
-    result = runner.invoke(app, ["restore", "--validate-only", str(temp_backup_dir)])
-    assert result.exit_code == 0
-    
-    # Should show the platform information in the output
-    assert "platform:" in result.stdout.lower()
-    assert manifest["platform"] in result.stdout.lower()
-=======
     # Validation should still work but might show platform warnings
     result = runner.invoke(app, ["restore", "--validate-only", str(temp_backup_dir)])
     assert result.exit_code == 0
@@ -381,7 +315,6 @@
     assert any(keyword in result.stdout.lower() for keyword in [
         "validation", "backup", "restore", "completed", "passed"
     ])
->>>>>>> f1e96708
 
 
 # --- Backup Failure Scenario Tests ---
@@ -702,22 +635,12 @@
     assert backup_path.exists()
     
     # Check manifest for update information
-<<<<<<< HEAD
-    manifest_file = backup_path / "backup_manifest.json"
-    if manifest_file.exists():
-        with open(manifest_file, 'r') as f:
-            manifest = json.load(f)
-        
-        assert "stack_version" in manifest
-        assert manifest["stack_version"] is not None
-=======
     with open(backup_path / "backup_manifest.json", 'r') as f:
         manifest = json.load(f)
     
     assert "stack_version" in manifest
     assert manifest["stack_version"] is not None
     assert "volumes" in manifest
->>>>>>> f1e96708
 
 
 @pytest.mark.integration
@@ -742,15 +665,6 @@
     assert backup_path.exists()
     
     # Check manifest
-<<<<<<< HEAD
-    manifest_file = backup_path / "backup_manifest.json"
-    if manifest_file.exists():
-        with open(manifest_file, 'r') as f:
-            manifest = json.load(f)
-        
-        assert "backup_id" in manifest
-        assert "created_at" in manifest
-=======
     with open(backup_path / "backup_manifest.json", 'r') as f:
         manifest = json.load(f)
     
@@ -758,7 +672,6 @@
     # Instead, check that the backup was created successfully
     assert manifest["backup_config"]["include_volumes"] == True
     assert "volumes" in manifest
->>>>>>> f1e96708
     
     # Configuration should be backed up
     config_backup_path = backup_path / "config"
@@ -798,14 +711,6 @@
     
     # Should not show Python tracebacks regardless of success/failure
     output_lower = result.stdout.lower()
-<<<<<<< HEAD
-    assert any(keyword in output_lower for keyword in [
-        "cannot create", "directory", "path", "invalid", "failed"
-    ])
-    
-    # Should not show Python tracebacks
-=======
->>>>>>> f1e96708
     assert "traceback" not in output_lower
     
     # If it failed, check for appropriate error message
